API
===

.. automodule:: gurobi_optimods.diet
   :members: solve_diet_problem

.. automodule:: gurobi_optimods.bipartite_matching
   :members: maximum_bipartite_matching

.. automodule:: gurobi_optimods.min_cost_flow
   :members: min_cost_flow, min_cost_flow_networkx, min_cost_flow_scipy

.. automodule:: gurobi_optimods.mwis
   :members: maximum_weighted_independent_set

.. automodule:: gurobi_optimods.network_util
   :members: solve_min_cost_flow

.. automodule:: gurobi_optimods.regression
   :members: L1Regression

<<<<<<< HEAD
.. automodule:: gurobi_optimods.qubo
   :members: solve_qubo
=======
.. automodule:: gurobi_optimods.shortest_path
   :members: shortest_path
>>>>>>> ddcdc197

.. automodule:: gurobi_optimods.workforce
   :members: solve_workforce_scheduling<|MERGE_RESOLUTION|>--- conflicted
+++ resolved
@@ -16,16 +16,14 @@
 .. automodule:: gurobi_optimods.network_util
    :members: solve_min_cost_flow
 
+.. automodule:: gurobi_optimods.qubo
+   :members: solve_qubo
+
 .. automodule:: gurobi_optimods.regression
    :members: L1Regression
 
-<<<<<<< HEAD
-.. automodule:: gurobi_optimods.qubo
-   :members: solve_qubo
-=======
 .. automodule:: gurobi_optimods.shortest_path
    :members: shortest_path
->>>>>>> ddcdc197
 
 .. automodule:: gurobi_optimods.workforce
    :members: solve_workforce_scheduling