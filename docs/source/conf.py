# Configuration file for the Sphinx documentation builder.

import gurobi_optimods

# -- Project information

project = "Gurobi OptiMods"
copyright = "2022, Gurobi Optimization"
author = "Gurobi Optimization"

version = gurobi_optimods.__version__
release = version

# -- General configuration

extensions = [
    "sphinx_copybutton",
    "sphinx_tabs.tabs",
    "sphinx_toolbox.code",
    "sphinx_toolbox.collapse",
    "sphinx.ext.autodoc",
    "sphinx.ext.autosummary",
    "sphinx.ext.doctest",
    "sphinx.ext.duration",
    "sphinx.ext.intersphinx",
    "sphinxcontrib.bibtex",
]

pygments_style = "vs"

intersphinx_mapping = {
    "python": ("https://docs.python.org/3/", None),
    "sphinx": ("https://www.sphinx-doc.org/en/master/", None),
}
intersphinx_disabled_domains = ["std"]

templates_path = ["_templates"]

html_theme = "sphinx_rtd_theme"

# -- Include only prompts

copybutton_prompt_text = ">>> "

# -- Make examples importable for use in doctests

doctest_global_setup = """
import sys
sys.path.append("")
"""

doctest_global_cleanup = """
sys.path.pop()
"""

# -- Options for EPUB output
epub_show_urls = "footnote"

# -- Bibfiles

<<<<<<< HEAD
bibtex_bibfiles = ["refs/regression.bib", "refs/qubo.bib"]
=======
bibtex_bibfiles = ["refs/regression.bib", "refs/graphs.bib"]
>>>>>>> ddcdc197
<|MERGE_RESOLUTION|>--- conflicted
+++ resolved
@@ -58,8 +58,8 @@
 
 # -- Bibfiles
 
-<<<<<<< HEAD
-bibtex_bibfiles = ["refs/regression.bib", "refs/qubo.bib"]
-=======
-bibtex_bibfiles = ["refs/regression.bib", "refs/graphs.bib"]
->>>>>>> ddcdc197
+bibtex_bibfiles = [
+    "refs/regression.bib",
+    "refs/qubo.bib",
+    "refs/graphs.bib",
+]